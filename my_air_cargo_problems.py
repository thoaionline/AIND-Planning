from aimacode.logic import PropKB
from aimacode.planning import Action
from aimacode.search import (
    Node, Problem,
)
from aimacode.utils import expr
from lp_utils import (
    FluentState, encode_state, decode_state,
)
from my_planning_graph import PlanningGraph

from functools import lru_cache


class AirCargoProblem(Problem):
    def __init__(self, cargos, planes, airports, initial: FluentState, goal: list):
        """

        :param cargos: list of str
            cargos in the problem
        :param planes: list of str
            planes in the problem
        :param airports: list of str
            airports in the problem
        :param initial: FluentState object
            positive and negative literal fluents (as expr) describing initial state
        :param goal: list of expr
            literal fluents required for goal test
        """
        self.state_map = initial.pos + initial.neg
        self.initial_state_TF = encode_state(initial, self.state_map)
        Problem.__init__(self, self.initial_state_TF, goal=goal)
        self.cargos = cargos
        self.planes = planes
        self.airports = airports
        self.actions_list = self.get_actions()

    def get_actions(self):
        """
        This method creates concrete actions (no variables) for all actions in the problem
        domain action schema and turns them into complete Action objects as defined in the
        aimacode.planning module. It is computationally expensive to call this method directly;
        however, it is called in the constructor and the results cached in the `actions_list` property.

        Returns:
        ----------
        list<Action>
            list of Action objects
        """

        # concrete actions definition: specific literal action that does not include variables as with the schema
        # for example, the action schema 'Load(c, p, a)' can represent the concrete actions 'Load(C1, P1, SFO)'
        # or 'Load(C2, P2, JFK)'.  The actions for the planning problem must be concrete because the problems in
        # forward search and Planning Graphs must use Propositional Logic

        def load_actions():
            """Create all concrete Load actions and return a list

            :return: list of Action objects
            """
            loads = []
            for cargo in self.cargos:
                for plane in self.planes:
                    for airport in self.airports:
                        precond_pos = [
                            expr("At({}, {})".format(cargo, airport)),
                            expr("At({}, {})".format(plane, airport)),
                        ]
                        precond_neg = []
                        effect_add = [
                            expr("In({}, {})".format(cargo, plane))
                        ]
                        effect_rem = [
                            expr("At({}, {})".format(cargo, airport))
                        ]

                        load = Action(
                            expr("Load({}, {}, {})".format(cargo, plane, airport)),
                            [precond_pos, precond_neg],
                            [effect_add, effect_rem]
                        )

                        loads.append(load)

            return loads

        def unload_actions():
            """Create all concrete Unload actions and return a list

            :return: list of Action objects
            """
            unloads = []
            for cargo in self.cargos:
                for plane in self.planes:
                    for airport in self.airports:
                        precond_pos = [
                            expr("In({}, {})".format(cargo, plane)),
                            expr("At({}, {})".format(plane, airport)),
                        ]
                        precond_neg = []
                        effect_add = [
                            expr("At({}, {})".format(cargo, airport))
                        ]
                        effect_rem = [
                            expr("In({}, {})".format(cargo, plane))
                        ]

                        unload = Action(
                            expr("Unload({}, {}, {})".format(cargo, plane, airport)),
                            [precond_pos, precond_neg],
                            [effect_add, effect_rem]
                        )

                        unloads.append(unload)

            return unloads

        def fly_actions():
            """Create all concrete Fly actions and return a list

            :return: list of Action objects
            """
            flys = []
            for fr in self.airports:
                for to in self.airports:
                    if fr != to:
                        for p in self.planes:
                            precond_pos = [expr("At({}, {})".format(p, fr)),
                                           ]
                            precond_neg = []
                            effect_add = [expr("At({}, {})".format(p, to))]
                            effect_rem = [expr("At({}, {})".format(p, fr))]
                            fly = Action(expr("Fly({}, {}, {})".format(p, fr, to)),
                                         [precond_pos, precond_neg],
                                         [effect_add, effect_rem])
                            flys.append(fly)
            return flys

        return load_actions() + unload_actions() + fly_actions()

    def actions(self, state: str) -> list:
        """ Return the actions that can be executed in the given state.

        :param state: str
            state represented as T/F string of mapped fluents (state variables)
            e.g. 'FTTTFF'
        :return: list of Action objects
        """
        possible_actions = []

        state = decode_state(state, self.state_map)

        for action in self.actions_list:
            ok = True
            for precond_pos in action.precond_pos:
                if not (precond_pos in state.pos):
                    ok = False
                    break
            for precond_nev in action.precond_neg:
                if not (precond_nev in state.neg):
                    ok = False
                    break
            if ok:
                possible_actions.append(action)

        return possible_actions

    def result(self, state: str, action: Action):
        """ Return the state that results from executing the given
        action in the given state. The action must be one of
        self.actions(state).

        :param state: state entering node
        :param action: Action applied
        :return: resulting state after action
        """

        state = decode_state(state, self.state_map)

        for effect_rem in action.effect_rem:
            state.pos.remove(effect_rem)
            state.neg.append(effect_rem)
        for effect_add in action.effect_add:
            state.pos.append(effect_add)
            state.neg.remove(effect_add)

        return encode_state(state, self.state_map)

    def goal_test(self, state: str) -> bool:
        """ Test the state to see if goal is reached

        :param state: str representing state
        :return: bool
        """
        kb = PropKB()
        kb.tell(decode_state(state, self.state_map).pos_sentence())
        for clause in self.goal:
            if clause not in kb.clauses:
                return False
        return True

    def h_1(self, node: Node):
        # note that this is not a true heuristic
        h_const = 1
        return h_const

    @lru_cache(maxsize=8192)
    def h_pg_levelsum(self, node: Node):
        """This heuristic uses a planning graph representation of the problem
        state space to estimate the sum of all actions that must be carried
        out from the current state in order to satisfy each individual goal
        condition.
        """
        # requires implemented PlanningGraph class
        pg = PlanningGraph(self, node.state, True, True)
        pg_levelsum = pg.h_levelsum()
        return pg_levelsum

    @lru_cache(maxsize=8192)
    def h_ignore_preconditions(self, node: Node):
        """This heuristic estimates the minimum number of actions that must be
        carried out from the current state in order to satisfy all of the goal
        conditions by ignoring the preconditions required for an action to be
        executed.
<<<<<<< HEAD
        '''

=======
        """
        # TODO implement (see Russell-Norvig Ed-3 10.2.3  or Russell-Norvig Ed-2 11.2)
>>>>>>> aaa4163e
        count = 0

        node_state = decode_state(node.state, self.state_map).pos

        for goal_expresion in self.goal:
            if not (goal_expresion in node_state):
                count += 1

        return count


def air_cargo_p1() -> AirCargoProblem:
    cargos = ['C1', 'C2']
    planes = ['P1', 'P2']
    airports = ['JFK', 'SFO']
    pos = [expr('At(C1, SFO)'),
           expr('At(C2, JFK)'),
           expr('At(P1, SFO)'),
           expr('At(P2, JFK)'),
           ]
    neg = [expr('At(C2, SFO)'),
           expr('In(C2, P1)'),
           expr('In(C2, P2)'),
           expr('At(C1, JFK)'),
           expr('In(C1, P1)'),
           expr('In(C1, P2)'),
           expr('At(P1, JFK)'),
           expr('At(P2, SFO)'),
           ]
    init = FluentState(pos, neg)
    goal = [expr('At(C1, JFK)'),
            expr('At(C2, SFO)'),
            ]
    return AirCargoProblem(cargos, planes, airports, init, goal)


def air_cargo_p2() -> AirCargoProblem:
    cargos = ['C1', 'C2', 'C3']
    planes = ['P1', 'P2', 'P3']
    airports = ['JFK', 'SFO', 'ATL']
    plane_to_airport = {
        'P1': 'SFO',
        'P2': 'JFK',
        'P3': 'ATL'
    }
    cargo_to_airport = {
        'C1': 'SFO',
        'C2': 'JFK',
        'C3': 'ATL',
    }
    pos = []
    neg = []
    for plane, this_airport in plane_to_airport.items():
        for other_airport in airports:
            if other_airport == this_airport:
                pos.append(expr('At({}, {})'.format(plane, this_airport)))
            else:
                neg.append(expr('At({}, {})'.format(plane, other_airport)))

    for cargo, this_airport in cargo_to_airport.items():
        for other_airport in airports:
            if this_airport == other_airport:
                pos.append(expr('At({}, {})'.format(cargo, this_airport)))
            else:
                neg.append(expr('At({}, {})'.format(cargo, other_airport)))

    for cargo in cargos:
        for plane in planes:
            neg.append(expr('In({}, {})'.format(cargo, plane)))

    init = FluentState(pos, neg)

    goal = [
        expr('At(C1, JFK)'),
        expr('At(C2, SFO)'),
        expr('At(C3, SFO)'),
    ]
    return AirCargoProblem(cargos, planes, airports, init, goal)


def air_cargo_p3() -> AirCargoProblem:
    cargos = ['C1', 'C2', 'C3', 'C4']
    planes = ['P1', 'P2']
    airports = ['JFK', 'SFO', 'ATL', 'ORD']
    plane_to_airport = {
        'P1': 'SFO',
        'P2': 'JFK',
    }
    cargo_to_airport = {
        'C1': 'SFO',
        'C2': 'JFK',
        'C3': 'ATL',
        'C4': 'ORD',
    }
    pos = []
    neg = []
    for plane, this_airport in plane_to_airport.items():
        for other_airport in airports:
            if other_airport == this_airport:
                pos.append(expr('At({}, {})'.format(plane, this_airport)))
            else:
                neg.append(expr('At({}, {})'.format(plane, other_airport)))

    for cargo, this_airport in cargo_to_airport.items():
        for other_airport in airports:
            if this_airport == other_airport:
                pos.append(expr('At({}, {})'.format(cargo, this_airport)))
            else:
                neg.append(expr('At({}, {})'.format(cargo, other_airport)))

    for cargo in cargos:
        for plane in planes:
            neg.append(expr('In({}, {})'.format(cargo, plane)))

    init = FluentState(pos, neg)

    goal = [
        expr('At(C1, JFK)'),
        expr('At(C3, JFK)'),
        expr('At(C2, SFO)'),
        expr('At(C4, SFO)'),
    ]

    return AirCargoProblem(cargos, planes, airports, init, goal)<|MERGE_RESOLUTION|>--- conflicted
+++ resolved
@@ -218,17 +218,13 @@
 
     @lru_cache(maxsize=8192)
     def h_ignore_preconditions(self, node: Node):
-        """This heuristic estimates the minimum number of actions that must be
+        '''
+        This heuristic estimates the minimum number of actions that must be
         carried out from the current state in order to satisfy all of the goal
         conditions by ignoring the preconditions required for an action to be
         executed.
-<<<<<<< HEAD
         '''
 
-=======
-        """
-        # TODO implement (see Russell-Norvig Ed-3 10.2.3  or Russell-Norvig Ed-2 11.2)
->>>>>>> aaa4163e
         count = 0
 
         node_state = decode_state(node.state, self.state_map).pos
